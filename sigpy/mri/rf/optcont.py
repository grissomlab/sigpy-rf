--- conflicted
+++ resolved
@@ -8,7 +8,6 @@
 __all__ = ['blochsim', 'deriv', 'optcont1d']
 
 
-<<<<<<< HEAD
 def satcont(bpulse, Nsp, sens, target):
     r""" Direct Saturation Control for Magnetization Transfer Imaging at 7T by Leitao et al.
 
@@ -39,8 +38,6 @@
     return weight
 
 
-=======
->>>>>>> 3921a3d8
 def optcont1d(dthick, N, os, tb, stepsize=0.001, max_iters=1000, d1=0.01,
               d2=0.01, dt=4e-6, conv_tolerance=1e-5):
     r"""1D optimal control pulse designer
